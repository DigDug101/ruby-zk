--- conflicted
+++ resolved
@@ -2,243 +2,6 @@
 require 'shared/client_examples'
 
 describe ZK::Client::Threaded do
-  before do
-<<<<<<< HEAD
-    @zk = ZK::Client::Threaded.new("localhost:#{ZK_TEST_PORT}").tap do |zk|
-      wait_until { zk.connected? }
-    end
-
-=======
-    @connection_string = "localhost:#{ZK_TEST_PORT}"
-    @zk = ZK.new(@connection_string)
-    wait_until{ @zk.connected? }
->>>>>>> 6476336e
-    @zk.rm_rf('/test')
-  end
-
-  after do
-    @zk.rm_rf('/test')
-    @zk.close!
-
-    wait_until(2) { @zk.closed? }
-  end
-
-<<<<<<< HEAD
+  include_context 'threaded client connection'
   it_should_behave_like 'client'
-=======
-  describe :mkdir_p do
-    before(:each) do
-      @path_ary = %w[test mkdir_p path creation]
-      @bogus_path = File.join('/', *@path_ary)
-    end
-    
-    it %[should create all intermediate paths for the path givem] do
-      @zk.should_not be_exists(@bogus_path)
-      @zk.should_not be_exists(File.dirname(@bogus_path))
-      @zk.mkdir_p(@bogus_path)
-      @zk.should be_exists(@bogus_path)
-    end
-  end
-
-  describe :stat do
-    describe 'for a missing node' do
-      before do
-        @missing_path = '/thispathdoesnotexist'
-        @zk.delete(@missing_path) rescue ZK::Exceptions::NoNode
-      end
-
-      it %[should not raise any error] do
-        lambda { @zk.stat(@missing_path) }.should_not raise_error
-      end
-
-      it %[should return a Stat object] do
-        @zk.stat(@missing_path).should be_kind_of(ZookeeperStat::Stat)
-      end
-
-      it %[should return a stat that not exists?] do
-        @zk.stat(@missing_path).should_not be_exists
-      end
-    end
-  end
-
-  describe :block_until_node_deleted do
-    before do
-      @path = '/_bogualkjdhsna'
-    end
-
-    describe 'no node initially' do
-      before do
-        @zk.exists?(@path).should be_false
-      end
-
-      it %[should not block] do
-        @a = false
-
-        th = Thread.new do
-          @zk.block_until_node_deleted(@path)
-          @a = true
-        end
-
-        th.join(2)
-        @a.should be_true
-      end
-    end
-
-    describe 'node exists initially' do
-      before do
-        @zk.create(@path, '', :mode => :ephemeral)
-        @zk.exists?(@path).should be_true
-      end
-
-      it %[should block until the node is deleted] do
-        @a = false
-
-        th = Thread.new do
-          
-          @zk.block_until_node_deleted(@path)
-          @a = true
-        end
-
-        Thread.pass
-        @a.should be_false
-
-        @zk.delete(@path)
-
-        wait_until(2) { @a }
-        @a.should be_true
-      end
-
-      shared_examples_for 'session death' do
-        def deliver_session_event_to(event_num, zk)
-          # jeez, Zookeeper callbacks are so frustratingly stupid
-          bogus_event = ZookeeperCallbacks::WatcherCallback.new
-          bogus_event.initialize_context(:type => -1, :state => event_num, :path => '', :context => 'bogustestevent')
-          # XXX: this is bad because we're in the wrong thread, but we'll fix this after the next Zookeeper release
-          zk.event_handler.process(bogus_event)
-        end
-
-        before do
-          @other_zk = ZK.new(@connection_string)
-        end
-
-        after do
-          @other_zk.close! unless @other_zk.closed?
-        end
-
-        it %[should wake up in the case of an expired session and throw an exception] do
-          @a = false
-
-          @other_zk.event_handler.register_state_handler(zoo_state) do |event|
-            @a = event
-          end
-
-          th = Thread.new do
-            @other_zk.block_until_node_deleted(@path)
-          end
-
-          wait_until(2) { th.status == 'sleep' }
-
-          # not on the other thread, this may be bad
-          deliver_session_event_to(zoo_state, @other_zk)
-
-          # ditto, this is probably happening synchrnously
-          wait_until(2) { @a }
-
-          lambda { th.join(2) }.should raise_error(zoo_error_class)
-        end
-      end
-
-      describe 'exceptional conditions' do
-        describe 'ZOO_EXPIRED_SESSION_STATE' do
-          let(:zoo_state) { ZookeeperConstants::ZOO_EXPIRED_SESSION_STATE }
-          let(:zoo_error_class) { ZookeeperExceptions::ZookeeperException::SessionExpired }
-
-          it_behaves_like 'session death'
-        end
-
-        describe 'ZOO_CONNECTING_STATE' do
-          let(:zoo_state) { ZookeeperConstants::ZOO_CONNECTING_STATE }
-          let(:zoo_error_class) { ZookeeperExceptions::ZookeeperException::NotConnected }
-
-          it_behaves_like 'session death'
-        end
-
-        describe 'ZOO_CLOSED_STATE' do
-          let(:zoo_state) { ZookeeperConstants::ZOO_CLOSED_STATE }
-          let(:zoo_error_class) { ZookeeperExceptions::ZookeeperException::ConnectionClosed }
-
-          it_behaves_like 'session death'
-        end
-      end
-    end
-  end
-
-  describe 'session_id and session_passwd' do
-    it %[should expose the underlying session_id] do
-      @zk.session_id.should be_kind_of(Fixnum)
-    end
-
-    it %[should expose the underlying session_passwd] do
-      @zk.session_passwd.should be_kind_of(String)
-    end
-  end
-
-  describe 'reopen' do
-    describe 'watchers' do
-      before do
-        @path = '/testwatchers'
-        @queue = Queue.new
-      end
-
-      after do
-        @zk.delete(@path)
-      end
-
-      def ensure_event_delivery!
-        @sub ||= @zk.event_handler.register(@path) do |event|
-          logger.debug { "got event: #{event.inspect}" } 
-          @queue << event
-        end
-
-        @zk.exists?(@path, :watch => true).should be_false
-        @zk.create(@path, '')
-
-        logger.debug { "waiting for event delivery" } 
-
-        wait_until(2) do 
-          begin
-            @events << @queue.pop(true)
-            true
-          rescue ThreadError
-            false
-          end
-        end
-
-        # first watch delivered correctly
-        @events.length.should > 0
-      end
-
-      it %[should fire re-registered watchers after reopen (#9)] do
-        @events = []
-
-        logger.debug { "ensure event delivery" }
-        ensure_event_delivery!
-
-        logger.debug { "reopening connection" }
-        @zk.reopen
-
-        wait_until(2) { @zk.connected? }
-
-        logger.debug { "deleting path" }
-        @zk.delete(@path)
-
-        logger.debug { "clearing events" }
-        @events.clear
-
-        logger.debug  { "taunt them a second time" }
-        ensure_event_delivery!
-      end
-    end
-  end
->>>>>>> 6476336e
 end

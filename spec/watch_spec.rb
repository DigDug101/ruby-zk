require 'spec_helper'

describe ZK do
  describe do
    before do
      mute_logger do
        @cnx_str = "localhost:#{ZK_TEST_PORT}"
        @zk = ZK.new(@cnx_str)

<<<<<<< HEAD
        @path = "/_testWatch"
        wait_until { @zk.connected? }
        @zk.rm_rf(@path)
      end
=======
      @path = "/_testWatch"
      wait_until { @zk.connected? }

      # make sure we start w/ clean state
      @zk.rm_rf(@path)
>>>>>>> 68776eff
    end

    after do
      mute_logger do
        if @zk.connected?
          @zk.close! 
          wait_until { !@zk.connected? }
        end

        ZK.open(@cnx_str) { |zk| zk.rm_rf(@path) }
      end
    end

    it "should call back to path registers" do
      locker = Mutex.new
      callback_called = false

      @zk.register(@path) do |event|
        locker.synchronize do
          callback_called = true
        end
        event.path.should == @path
      end

      @zk.exists?(@path, :watch => true)
      @zk.create(@path, "", :mode => :ephemeral)

      wait_until(5) { locker.synchronize { callback_called } }
      callback_called.should be_true
    end

    # this is stupid, and a bad test, but we have to check that events 
    # don't get re-delivered to a single registered callback just because 
    # :watch => true was called twice
    #
    # again, we're testing a negative here, so consider this a regression check
    #
    def wait_for_events_to_not_be_delivered(events)
      lambda { wait_until(0.2) { events.length >= 2 } }.should raise_error(WaitWatchers::TimeoutError)
    end

    it %[should only deliver an event once to each watcher registered for exists?] do
      events = []

      sub = @zk.register(@path) do |ev|
        logger.debug "got event #{ev}"
        events << ev
      end

      2.times do
        @zk.exists?(@path, :watch => true).should_not be_true
      end

      @zk.create(@path, '', :mode => :ephemeral)

      wait_for_events_to_not_be_delivered(events)

      events.length.should == 1
    end

    it %[should only deliver an event once to each watcher registered for get] do
      events = []

      @zk.create(@path, 'one', :mode => :ephemeral)

      sub = @zk.register(@path) do |ev|
        logger.debug "got event #{ev}"
        events << ev
      end

      2.times do
        data, stat = @zk.get(@path, :watch => true)
        data.should == 'one'
      end

      @zk.set(@path, 'two')

      wait_for_events_to_not_be_delivered(events)

      events.length.should == 1
    end


    it %[should only deliver an event once to each watcher registered for children] do
      events = []

      @zk.create(@path, '')

      sub = @zk.register(@path) do |ev|
        logger.debug "got event #{ev}"
        events << ev
      end

      2.times do
        children = @zk.children(@path, :watch => true)
        children.should be_empty
      end

      @zk.create("#{@path}/pfx", '', :mode => :ephemeral_sequential)

      wait_for_events_to_not_be_delivered(events)

      events.length.should == 1
    end

    it %[should restrict_new_watches_for? if a successul watch has been set] do
      @zk.stat(@path, :watch => true)
      @zk.event_handler.should be_restricting_new_watches_for(:data, @path)
    end

    it %[should not a block on new watches after an operation fails] do
      # this is a situation where we did get('/blah', :watch => true) but
      # got an exception, the next watch set should work

      events = []

      sub = @zk.register(@path) do |ev|
        logger.debug { "got event #{ev}" }
        events << ev
      end

      # get a path that doesn't exist with a watch

      lambda { @zk.get(@path, :watch => true) }.should raise_error(ZK::Exceptions::NoNode)

      @zk.event_handler.should_not be_restricting_new_watches_for(:data, @path)

      @zk.stat(@path, :watch => true)

      @zk.event_handler.should be_restricting_new_watches_for(:data, @path)

      @zk.create(@path, '')

      wait_while { events.empty? }

      events.should_not be_empty

    end
  end

  describe 'state watcher' do
    describe 'live-fire test' do
      before do
        @event = nil
        @cnx_str = "localhost:#{ZK_TEST_PORT}"

        @zk = ZK.new(@cnx_str) do |zk|
          @cnx_reg = zk.on_connected { |event| @event = event }
        end
      end

      it %[should fire the registered callback] do
        wait_while { @event.nil? }
        @event.should_not be_nil
      end
    end

    describe 'registered listeners' do
      before do
        @event = flexmock(:event) do |m|
          m.should_receive(:type).and_return(-1)
          m.should_receive(:zk=).with(any())
          m.should_receive(:node_event?).and_return(false)
          m.should_receive(:state_event?).and_return(true)
          m.should_receive(:state).and_return(ZookeeperConstants::ZOO_CONNECTED_STATE)
        end
      end
    end
  end
end
<|MERGE_RESOLUTION|>--- conflicted
+++ resolved
@@ -7,18 +7,10 @@
         @cnx_str = "localhost:#{ZK_TEST_PORT}"
         @zk = ZK.new(@cnx_str)
 
-<<<<<<< HEAD
         @path = "/_testWatch"
         wait_until { @zk.connected? }
         @zk.rm_rf(@path)
       end
-=======
-      @path = "/_testWatch"
-      wait_until { @zk.connected? }
-
-      # make sure we start w/ clean state
-      @zk.rm_rf(@path)
->>>>>>> 68776eff
     end
 
     after do
